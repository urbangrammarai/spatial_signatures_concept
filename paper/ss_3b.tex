--- conflicted
+++ resolved
@@ -1,217 +1,213 @@
-\subsection{Building blocks: the Enclosed Tesselation}
-\label{ssec:ss_et}
-
-% What
-This section proposes a novel and theoretically-informed delineation of space to
-support the development of spatial signatures.
-% Why % Spatial unit is a big deal
-Since spatial signatures are conceptualised as highly granular in space,
-considering the ideal unit of analysis at which to measure them is of utmost
-importance.
-%
-This step is worth spending enery and effort for two main reasons.
-%% If improper --> MAUP big time
-First, if ignored, there is an important risk of incurring the modifiable areal
-unit problem (MAUP, \citealp{openshaw1981modifiable}). The urban fabric is not a
-spatially smooth phenomenon; rather, it is lumpy, irregular and operates at very
-small scales.
-%
-Choosing a spatial unit that does not closely match its distribution will
-subsume interesting variation and will hide features that are at the very heart
-of what we are trying to capture with spatial signatures.
-%% If done right --> a direct way to learn about geography
-Second, and conversely, we see adopting a meaningful unit a step of analysis
-itself. Rather than selecting an imperfect but existing unit to try to
-characterise spatial signatures, delineating our own is an opportunity in itself
-to learn about the nature of urban tissue and better understand issues about
-distribution and composition within urban areas.
-
-% How: Requirements of a good unit
-Let us first focus on what is required from an ideal unit of analysis for
-spatial signatures. We need a partition of space into sections of built
-\textit{and} lived environment that can later be pieced together based on their
-characteristics. The result will feed into an organic delineation that captures
-variation in the appearance and character of urban fabric as it unfolds over
-space.
-%
-To be more specific, a successful candidate for this task will need to fulfill
-at least three features: indivisibility, internal consistency, and exhaustivity.
-%% Undivisable: like the atom for urban fabric
-An ideal unit will need to be \textit{indivisable} in the sense that if it were
-to be broken into smaller components, none of them would be enough to capture
-the notion of spatial signature.
-%% Internally consistent: contain only one type of fabric
-Similarly, every unit needs to be \textit{internally consistent}: one and only
-one type of signature should be represented in each observation.
-%% Exhaustive: every portion of a geography should be covered and assigned into
-%a single unit
-Finally, the resulting delineation needs to be geographically
-\textit{exhaustive}. In other words, it should assign every location within the
-area of interest (e.g. a region or a country) to one and only one class.
-
-% Existing options
-The existing literature does not appear to have a satisfying candidate to act as
-the building block of spatial signatures. \martin{Add a note on the work of
-Mansueto institute.}
-%
-Without attempting an exhaustive review, an endeavour beyond the scope of this
-article, the vast majority of existing approaches to delineate meaningful units
-of urban form and function fall within one of the following three categories.
-%% Administrative areas (cite Taubenbock 2020)
-The first group relies on \textit{administrative} units such as postcodes,
-census geographies or municipal boundaries (e.g. \citealp{taubenbock2020}).
-%
-These are practical as they usually are readily
-
-available. However, their partition of space is usually driven by different
-needs that rarely align with the measurement of spatial signatures, or indeed
-those of any morphological or functional urban process.
-\cite{taubenbock2019new} even argue that
-``administrative units obscure morphologic reality''.
-%% Uniform grids (cite papers on imagery for squared grids and mention H3)
-An emerging body of work relies on granular, \textit{uniform grids} as the main
-unit of analysis (e.g. \citealp{jochem2020}). This choice is usually explicitly or implicitly motivated
-
-by the lack of a better, bespoke partitioning; the use of input data distributed
-in grids (e.g. satellite imagery); and the assumption that, with enough
-resolution, grids can be organically aggregated into units that match the
-processes of interest.
-%% Morphometric units --> MF to fill in here
-A third approach followed mostly by the literature on urban morphology relies on
-the definition of morphometric units. These include street segments
-\citep{araldi2019}, plots \citep{bobkova2019}, building footprints
-\citep{schirmer2015}, or constructs such as the sactuary area
-\citep{mehaffy2010urban,dibble2019origin}.
-% Not a criticism of these approaches, they're built for something else
-In all these cases, the
-choice is justified by the particular application in which it take place.
-However none of these approaches meet the three characteristics we require for
-spatial signatures.
-%
-Administrative boundaries are exhaustive but rarely indivisable or consistent
-when it comes to urban form, usually grouping very different types of fabric
-within a single area.
-%
-Uniform grids are also exhaustive but, similarly to administrative definition,
-the arbitrariety of their delineation with respect to urban form usually leaves
-them divisable and internatlly inconsistent.
-%
-Morphometric units are the most theoretically appealing since they are built to
-match the distribution of urban features and are usually granular enough to
-warrant internal consistency and indivisibility. Most of them are however not
-exhaustive as they are anchored to particular elements of the build environment,
-such as streets or building footprints, which do not provide full coverage.
-Plots would theoretically meet all characteristics but can be problematic due to
-their variable definition leading to different geometric representations
-\citep{kropf2018plots}.
-
-% Proposal: the ET
-We propose the development of a new spatial unit that we term the
-\textit{enclosed tessellation cell} (EC).
-%% One liner of what it is
-An EC is defined as:
-\begin{theorem}
-        The portion of space that results from growing a morphological
-tesselation within an enclosure delineated by a series of natural or built
-barriers identified from the literature on urban form, function and perception.
-\end{theorem}
-%% Process of delineation:
-<<<<<<< HEAD
-ECs result from the combination of
-three sequential steps (figure \ref{fig:tessellation}).
-=======
-Let us unpack this concept a bit further. ECs result from the combination of
-three sequential steps (Figure \ref{fig:et_diagram}).
-
-\begin{figure}
-\includegraphics[width=\linewidth]{figures/et_diagram.pdf}
-\caption{Diagram illustrating the sequential steps leading to the delineation of
-enclosed tessellaion. From a series of enclosing components, where blue are streets and
-yellow river banks (A), to enclosures (B),
-incorporation of buildings as anchors (C) to final tessellation cells (D).}
-\label{fig:et_diagram}
-\end{figure}
-
->>>>>>> e47fe460
-%%% Gather all enclosing features (streets, rivers, railways, etc.)
-First, they rely on a set of enclosing components: features of the landscape
-that divide it in smaller, fully delimited portions. The list of what should be
-counted as enclosing is informed by theory and, as we will see below, may vary
-by context. But, as an illustration, it includes elements such as the street
-network, rivers and coastlines, or railways.
-%%% Build enclosing geography
-Second, these enclosing features are integrated into a single set of boundaries
-that partition the geography into smaller areas. In some cases, they will be
-small, as with urban blocks in dense city centres; in others, they will be
-larger in size, as in rural sections with lower density of enclosing features.
-We call each of this fully delimited areas an enclosure.
-%%% subdivision it based on building presence
-Third, enclosures are further subdivided using a morphological tesselation
-\citep{fleischmann2020morphological}
-
-that exhaustively partitions space based on a set of building footprints,
-
-which are used in this context as anchors to draw catchment polygons.
-%%
-This process generates geographical boundaries for a given area that result in a
-new spatial unit. This unit provides full geographical coverage without any
-overlap.
-%
-Since the essence of the approach resides in growing a tessellation inside a set
-of enclosing features, we call the resulting areas ``enclosed tesselation
-cells''.
-
-\begin{figure}
-        \includegraphics[width=\linewidth]{figures/tessellation.png}
-        \caption{Diagram illustrating individual steps of delineation of the enclosed
-        tessellation cells starting from a set of enclosing components (A) creating
-        enclosures (B), which are furhter subdivided using morphological tessellation
-        into the ECs. FIGURE IS TEMPORARY}
-        \label{fig:tessellation}
-\end{figure}
-
-%% Two foundational blocks:
-The enclosed tessellation (ET) intersects two perspectives of how space can be
-understood and organised.
-%
-%%% Enclosures (delimitters)
-The first relies on the use of features that \textit{delimit} the landscape and
-partition it into smaller, fully enclosed portions. These include the road and
-street networks, but also others such as railways or rivers. Each feature is
-conceptualised as a line that acts as a boundary, dividing space into what falls
-within each of its sides.
-%
-A long tradition in the literature on urban perception relies on
-variations of these delimiters. Prominent
-early examples include the edges and paths highlighted by \cite{lynch1960} as
-two of the five core elements that define legibility and imageability of a city; 
-as well as the later work inspired by this framework (e.g. \citealp{filomena2019a}).
-
-%%% Building (subdelimitters) --> use morphometric lit to justify why buildings
-%are so relevant
-The second perspective that ET integrate is a vision organised around
-\textit{anchors}. In this view, space arises in-between
-a discrete set of relevant features. Unlike delimiters, these elements do not
-partition space per se, but instead act as origins to which the rest can be
-``attached''.
-%
-The choice of anchors might vary by context but, in this case, the literature on
-morphometrics has extensive evidence to support the use of buildings as the
-primary feature \citep{hamaina2012a, usui2013estimation, schirmer2015}.
-
-% [Build illustration in the description]
-
-% Why --> meets every requirement and extends the previous state-of-the-art
-The combination of delimiters and anchors as the parsers of space make ECs an
-ideal spatial unit to study spatial signatures, one which
-meets the three requirements we outlined above.
-%
-They are indivisable in that a single EC will contain no delimiters, at most a
-single anchor, and potentially none.
-%
-They are also internally consistent because they are delineated as the area
-within the delimiters that contain at most one anchor.
-%
-And finally ECs are exhaustive in that every location within the area of
-interest is assigned to one and only one EC, providing full geographical
-coverage without any overlap.
+\subsection{Building blocks: the Enclosed Tesselation}
+\label{ssec:ss_et}
+
+% What
+This section proposes a novel and theoretically-informed delineation of space to
+support the development of spatial signatures.
+% Why % Spatial unit is a big deal
+Since spatial signatures are conceptualised as highly granular in space,
+considering the ideal unit of analysis at which to measure them is of utmost
+importance.
+%
+This step is worth spending enery and effort for two main reasons.
+%% If improper --> MAUP big time
+First, if ignored, there is an important risk of incurring the modifiable areal
+unit problem (MAUP, \citealp{openshaw1981modifiable}). The urban fabric is not a
+spatially smooth phenomenon; rather, it is lumpy, irregular and operates at very
+small scales.
+%
+Choosing a spatial unit that does not closely match its distribution will
+subsume interesting variation and will hide features that are at the very heart
+of what we are trying to capture with spatial signatures.
+%% If done right --> a direct way to learn about geography
+Second, and conversely, we see adopting a meaningful unit a step of analysis
+itself. Rather than selecting an imperfect but existing unit to try to
+characterise spatial signatures, delineating our own is an opportunity in itself
+to learn about the nature of urban tissue and better understand issues about
+distribution and composition within urban areas.
+
+% How: Requirements of a good unit
+Let us first focus on what is required from an ideal unit of analysis for
+spatial signatures. We need a partition of space into sections of built
+\textit{and} lived environment that can later be pieced together based on their
+characteristics. The result will feed into an organic delineation that captures
+variation in the appearance and character of urban fabric as it unfolds over
+space.
+%
+To be more specific, a successful candidate for this task will need to fulfill
+at least three features: indivisibility, internal consistency, and exhaustivity.
+%% Undivisable: like the atom for urban fabric
+An ideal unit will need to be \textit{indivisable} in the sense that if it were
+to be broken into smaller components, none of them would be enough to capture
+the notion of spatial signature.
+%% Internally consistent: contain only one type of fabric
+Similarly, every unit needs to be \textit{internally consistent}: one and only
+one type of signature should be represented in each observation.
+%% Exhaustive: every portion of a geography should be covered and assigned into
+%a single unit
+Finally, the resulting delineation needs to be geographically
+\textit{exhaustive}. In other words, it should assign every location within the
+area of interest (e.g. a region or a country) to one and only one class.
+
+% Existing options
+The existing literature does not appear to have a satisfying candidate to act as
+the building block of spatial signatures. \martin{Add a note on the work of
+Mansueto institute.}
+%
+Without attempting an exhaustive review, an endeavour beyond the scope of this
+article, the vast majority of existing approaches to delineate meaningful units
+of urban form and function fall within one of the following three categories.
+%% Administrative areas (cite Taubenbock 2020)
+The first group relies on \textit{administrative} units such as postcodes,
+census geographies or municipal boundaries (e.g. \citealp{taubenbock2020}).
+%
+These are practical as they usually are readily
+
+available. However, their partition of space is usually driven by different
+needs that rarely align with the measurement of spatial signatures, or indeed
+those of any morphological or functional urban process.
+\cite{taubenbock2019new} even argue that
+``administrative units obscure morphologic reality''.
+%% Uniform grids (cite papers on imagery for squared grids and mention H3)
+An emerging body of work relies on granular, \textit{uniform grids} as the main
+unit of analysis (e.g. \citealp{jochem2020}). This choice is usually explicitly or implicitly motivated
+
+by the lack of a better, bespoke partitioning; the use of input data distributed
+in grids (e.g. satellite imagery); and the assumption that, with enough
+resolution, grids can be organically aggregated into units that match the
+processes of interest.
+%% Morphometric units --> MF to fill in here
+A third approach followed mostly by the literature on urban morphology relies on
+the definition of morphometric units. These include street segments
+\citep{araldi2019}, plots \citep{bobkova2019}, building footprints
+\citep{schirmer2015}, or constructs such as the sactuary area
+\citep{mehaffy2010urban,dibble2019origin}.
+% Not a criticism of these approaches, they're built for something else
+In all these cases, the
+choice is justified by the particular application in which it take place.
+However none of these approaches meet the three characteristics we require for
+spatial signatures.
+%
+Administrative boundaries are exhaustive but rarely indivisable or consistent
+when it comes to urban form, usually grouping very different types of fabric
+within a single area.
+%
+Uniform grids are also exhaustive but, similarly to administrative definition,
+the arbitrariety of their delineation with respect to urban form usually leaves
+them divisable and internatlly inconsistent.
+%
+Morphometric units are the most theoretically appealing since they are built to
+match the distribution of urban features and are usually granular enough to
+warrant internal consistency and indivisibility. Most of them are however not
+exhaustive as they are anchored to particular elements of the build environment,
+such as streets or building footprints, which do not provide full coverage.
+Plots would theoretically meet all characteristics but can be problematic due to
+their variable definition leading to different geometric representations
+\citep{kropf2018plots}.
+
+% Proposal: the ET
+We propose the development of a new spatial unit that we term the
+\textit{enclosed tessellation cell} (EC).
+%% One liner of what it is
+An EC is defined as:
+\begin{theorem}
+        The portion of space that results from growing a morphological
+tesselation within an enclosure delineated by a series of natural or built
+barriers identified from the literature on urban form, function and perception.
+\end{theorem}
+%% Process of delineation:
+Let us unpack this concept a bit further. ECs result from the combination of
+three sequential steps (Figure \ref{fig:et_diagram}).
+
+\begin{figure}
+\includegraphics[width=\linewidth]{figures/et_diagram.pdf}
+\caption{Diagram illustrating the sequential steps leading to the delineation of
+enclosed tessellaion. From a series of enclosing components, where blue are streets and
+yellow river banks (A), to enclosures (B),
+incorporation of buildings as anchors (C) to final tessellation cells (D).}
+\label{fig:et_diagram}
+\end{figure}
+
+
+%%% Gather all enclosing features (streets, rivers, railways, etc.)
+First, they rely on a set of enclosing components: features of the landscape
+that divide it in smaller, fully delimited portions. The list of what should be
+counted as enclosing is informed by theory and, as we will see below, may vary
+by context. But, as an illustration, it includes elements such as the street
+network, rivers and coastlines, or railways.
+%%% Build enclosing geography
+Second, these enclosing features are integrated into a single set of boundaries
+that partition the geography into smaller areas. In some cases, they will be
+small, as with urban blocks in dense city centres; in others, they will be
+larger in size, as in rural sections with lower density of enclosing features.
+We call each of this fully delimited areas an enclosure.
+%%% subdivision it based on building presence
+Third, enclosures are further subdivided using a morphological tesselation
+\citep{fleischmann2020morphological}
+
+that exhaustively partitions space based on a set of building footprints,
+
+which are used in this context as anchors to draw catchment polygons.
+%%
+This process generates geographical boundaries for a given area that result in a
+new spatial unit. This unit provides full geographical coverage without any
+overlap.
+%
+Since the essence of the approach resides in growing a tessellation inside a set
+of enclosing features, we call the resulting areas ``enclosed tesselation
+cells''.
+
+\begin{figure}
+        \includegraphics[width=\linewidth]{figures/tessellation.png}
+        \caption{Diagram illustrating individual steps of delineation of the enclosed
+        tessellation cells starting from a set of enclosing components (A) creating
+        enclosures (B), which are furhter subdivided using morphological tessellation
+        into the ECs. FIGURE IS TEMPORARY}
+        \label{fig:tessellation}
+\end{figure}
+
+%% Two foundational blocks:
+The enclosed tessellation (ET) intersects two perspectives of how space can be
+understood and organised.
+%
+%%% Enclosures (delimitters)
+The first relies on the use of features that \textit{delimit} the landscape and
+partition it into smaller, fully enclosed portions. These include the road and
+street networks, but also others such as railways or rivers. Each feature is
+conceptualised as a line that acts as a boundary, dividing space into what falls
+within each of its sides.
+%
+A long tradition in the literature on urban perception relies on
+variations of these delimiters. Prominent
+early examples include the edges and paths highlighted by \cite{lynch1960} as
+two of the five core elements that define legibility and imageability of a city; 
+as well as the later work inspired by this framework (e.g. \citealp{filomena2019a}).
+
+%%% Building (subdelimitters) --> use morphometric lit to justify why buildings
+%are so relevant
+The second perspective that ET integrate is a vision organised around
+\textit{anchors}. In this view, space arises in-between
+a discrete set of relevant features. Unlike delimiters, these elements do not
+partition space per se, but instead act as origins to which the rest can be
+``attached''.
+%
+The choice of anchors might vary by context but, in this case, the literature on
+morphometrics has extensive evidence to support the use of buildings as the
+primary feature \citep{hamaina2012a, usui2013estimation, schirmer2015}.
+
+% [Build illustration in the description]
+
+% Why --> meets every requirement and extends the previous state-of-the-art
+The combination of delimiters and anchors as the parsers of space make ECs an
+ideal spatial unit to study spatial signatures, one which
+meets the three requirements we outlined above.
+%
+They are indivisable in that a single EC will contain no delimiters, at most a
+single anchor, and potentially none.
+%
+They are also internally consistent because they are delineated as the area
+within the delimiters that contain at most one anchor.
+%
+And finally ECs are exhaustive in that every location within the area of
+interest is assigned to one and only one EC, providing full geographical
+coverage without any overlap.